--- conflicted
+++ resolved
@@ -753,15 +753,7 @@
 .venv/bin/pytest tests/ -v
 ```
 
-<<<<<<< HEAD
-**Test with Coverage**:
-```bash
-# Generate coverage report
-.venv/bin/pytest tests/ -v --cov=src --cov-report=term-missing --cov-report=html
-```
-=======
 **Testing Strategy**: We focus coverage on **business logic** (82%) over API wrappers (17%). Testing DALL-E integration comprehensively would cost $20-50 in API calls for minimal value - we're testing OpenAI's API, not our logic.
->>>>>>> 609e48fb
 
 The test suite demonstrates production-ready quality with comprehensive error handling, agent system validation, and end-to-end workflow testing.
 
